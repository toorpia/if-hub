--- conflicted
+++ resolved
@@ -97,12 +97,9 @@
 equipment.zip
 error.log
 .clinerules/
-<<<<<<< HEAD
 cline_docs/*
 memory-bank/*
 .clineignore
-=======
->>>>>>> 11e46e50
 
 # Plugin system specific files
 # Python cache files in plugins
@@ -149,7 +146,6 @@
 plugins/**/tmp/
 plugins/**/temp/
 plugins/**/*.tmp
-<<<<<<< HEAD
 plugins/**/*.temp
 
 # temporary csv data
@@ -159,7 +155,4 @@
 lfu.csv
 
 # other
-other_resources/*
-=======
-plugins/**/*.temp
->>>>>>> 11e46e50
+other_resources/*