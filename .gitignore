# Dependency directories
node_modules/
jspm_packages/

# Production build outputs
dist/
build/
/db/
/db/file_checksums.json

# Explicitly include source code directories
!src/db/

# Generated data
static_equipment_data/*.csv
!static_equipment_data/Pump01.csv
!static_equipment_data/Tank01.csv
!static_equipment_data/.gitkeep

# Logs
logs/
*.log
npm-debug.log*
yarn-debug.log*
yarn-error.log*
lerna-debug.log*

# Runtime data
pids
*.pid
*.seed
*.pid.lock

# Coverage directory used by tools like istanbul
coverage/
*.lcov

# Temporary directories and files
.tmp/
.temp/
.cache/
tmp/
temp/
*.tmp
*.temp

# Environment variables
.env
.env.test
.env.local
.env.development
.env.production

# IDE specific files
.idea/
.vscode/
*.swp
*.swo
.DS_Store
.project
.classpath
.settings/
*.sublime-workspace
*.sublime-project

# OS specific files
.DS_Store
.DS_Store?
._*
.Spotlight-V100
.Trashes
ehthumbs.db
Thumbs.db
tag_metadata/*.csv
!tag_metadata/.gitkeep
plan.md
cm.txt


test/output/

# Test data files
ingester/test_output/

# Offline deployment large files
offline-deployment/if-hub/*.tar
offline-deployment/*.tgz
offline-deployment/if-hub/*
offline-deployment/if-hub/tools/
!offline-deployment/if-hub/configure-pi.sh
!offline-deployment/if-hub/setup.sh
!offline-deployment/if-hub/docker-compose.yml
!offline-deployment/if-hub/init_db/

# temporary files
equipment.csv
equipment.zip
error.log
.clinerules/
<<<<<<< HEAD
cline_docs/*
=======
>>>>>>> f6e17bac

# Plugin system specific files
# Python cache files in plugins
plugins/**/__pycache__/
plugins/**/*.pyc
plugins/**/*.pyo
plugins/**/*.pyd
plugins/**/.pytest_cache/

# Plugin virtual environments (keep only structure)
plugins/venvs/analyzers/*/
plugins/venvs/notifiers/*/
plugins/venvs/presenters/*/
!plugins/venvs/analyzers/.gitkeep
!plugins/venvs/notifiers/.gitkeep
!plugins/venvs/presenters/.gitkeep

# Plugin virtual environment packages
plugins/venvs/packages/*.tar.gz
plugins/venvs/packages/*.zip

# Plugin logs
plugins/logs/
plugins/**/*.log
!plugins/logs/.gitkeep

# Plugin development and test files
plugins/**/tests/output/
plugins/**/tests/temp/
plugins/**/coverage/
plugins/**/.coverage

# Plugin offline deployment packages
offline-deployment/plugin-packages/
plugins/offline-packages/

# Plugin configuration with sensitive data
plugins/**/config.local.*
plugins/**/secrets.*
plugins/**/.env.local
plugins/**/.env.production

# Plugin temporary files
plugins/**/tmp/
plugins/**/temp/
plugins/**/*.tmp
<<<<<<< HEAD
plugins/**/*.temp

# temporary csv data
7th-untan-add.csv
7th-untan-full.csv
7th-untan.csv
lfu.csv
=======
plugins/**/*.temp
>>>>>>> f6e17bac
<|MERGE_RESOLUTION|>--- conflicted
+++ resolved
@@ -97,10 +97,6 @@
 equipment.zip
 error.log
 .clinerules/
-<<<<<<< HEAD
-cline_docs/*
-=======
->>>>>>> f6e17bac
 
 # Plugin system specific files
 # Python cache files in plugins
@@ -147,14 +143,4 @@
 plugins/**/tmp/
 plugins/**/temp/
 plugins/**/*.tmp
-<<<<<<< HEAD
-plugins/**/*.temp
-
-# temporary csv data
-7th-untan-add.csv
-7th-untan-full.csv
-7th-untan.csv
-lfu.csv
-=======
-plugins/**/*.temp
->>>>>>> f6e17bac
+plugins/**/*.temp